--- conflicted
+++ resolved
@@ -1,10 +1,6 @@
 [package]
 name = "lapp"
-<<<<<<< HEAD
-version = "0.3.1"
-=======
 version = "0.4.0"
->>>>>>> c48ca4f7
 authors = ["steve donovan <steve.j.donovan@gmail.com>"]
 
 description = "simple command-line argument parser driven by usage text"
